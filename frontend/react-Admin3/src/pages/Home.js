--- conflicted
+++ resolved
@@ -9,18 +9,10 @@
 import rulesEngineService from "../services/rulesEngineService";
 
 const Home = () => {
-<<<<<<< HEAD
-   const navigate = useNavigate();
-   const theme = useTheme();
-   const [searchResults, setSearchResults] = useState(null);
-   const [searchQuery, setSearchQuery] = useState("");
-   const [selectedFilters, setSelectedFilters] = useState({
-      subjects: [],
-      product_groups: [],
-      variations: [],
-      products: [],
-   });
-   const [error, setError] = useState(null);
+	const navigate = useNavigate();
+	const theme = useTheme();
+	const [searchResults, setSearchResults] = useState(null);
+	const [error, setError] = useState(null);
 
    // Rules engine state for holiday messages and other home page rules
    const [rulesMessages, setRulesMessages] = useState([]);
@@ -90,83 +82,17 @@
       executeRules();
    }, []); // Empty dependency array since this should run once on mount
 
-   // Handle search results from SearchBox
-   const handleSearchResults = (results, query) => {
-      setSearchResults(results);
-      setSearchQuery(query || "");
-      setError(null);
-   };
-
-   // Handle filter selection from SearchResults
-   const handleFilterSelect = (filterType, item) => {
-      const isSelected = isFilterSelected(filterType, item);
-
-      if (isSelected) {
-         // Remove filter
-         setSelectedFilters((prev) => ({
-            ...prev,
-            [filterType]: prev[filterType].filter(
-               (selected) => selected.id !== item.id
-            ),
-         }));
-      } else {
-         // Add filter
-         setSelectedFilters((prev) => ({
-            ...prev,
-            [filterType]: [...prev[filterType], item],
-         }));
-      }
-   };
-
-   // Check if filter is selected
-   const isFilterSelected = (filterType, item) => {
-      return selectedFilters[filterType].some(
-         (selected) => selected.id === item.id
-      );
-   };
-
-   // Remove filter
-   const handleFilterRemove = (filterType, itemId) => {
-      setSelectedFilters((prev) => ({
-         ...prev,
-         [filterType]: prev[filterType].filter((item) => item.id !== itemId),
-      }));
-   };
-
-   // Handle "Show Matching Products" button click
-   const handleShowMatchingProducts = (results, filters, query) => {
-      // Use current state if parameters are not provided
-      const searchQueryToUse = query || searchQuery;
-      const filtersToUse = filters || selectedFilters;
-
-      const searchParams = new URLSearchParams();
-
-      if (searchQueryToUse?.trim()) {
-         searchParams.append("q", searchQueryToUse.trim());
-      }
-
-      // Add selected filters
-      filtersToUse.subjects.forEach((subject) => {
-         searchParams.append("subjects", subject.code || subject.id);
-      });
-
-      filtersToUse.product_groups.forEach((group) => {
-         searchParams.append("groups", group.id);
-      });
-
-      filtersToUse.variations.forEach((variation) => {
-         searchParams.append("variations", variation.id);
-      });
-
-      filtersToUse.products.forEach((product) => {
-         searchParams.append("products", product.id);
-      });
-
-      const finalUrl = `/products?${searchParams.toString()}`;
-
-      // Navigate to product list with search parameters
-      navigate(finalUrl);
-   };
+	// Handle search results from SearchBox
+	const handleSearchResults = (results) => {
+		setSearchResults(results);
+		setError(null);
+	};
+
+	// Handle "Show Matching Products" button click
+	// Redux state and URL sync middleware handle filters automatically
+	const handleShowMatchingProducts = () => {
+		navigate('/products');
+	};
 
    return (
       <Container
@@ -319,251 +245,6 @@
                })}
          </Container>
 
-         {/* Search Results Section */}
-         <Container disableGutters={true} maxWidth="xl">
-            <SearchResults
-               searchResults={searchResults}
-               searchQuery={searchQuery}
-               selectedFilters={selectedFilters}
-               onFilterSelect={handleFilterSelect}
-               onFilterRemove={handleFilterRemove}
-               onShowMatchingProducts={handleShowMatchingProducts}
-               isFilterSelected={isFilterSelected}
-               loading={false}
-               error={error}
-               maxSuggestions={5}
-            />
-         </Container>
-      </Container>
-   );
-=======
-	const navigate = useNavigate();
-	const theme = useTheme();
-	const [searchResults, setSearchResults] = useState(null);
-	const [error, setError] = useState(null);
-
-	// Rules engine state for holiday messages and other home page rules
-	const [rulesMessages, setRulesMessages] = useState([]);
-	const [rulesLoading, setRulesLoading] = useState(false);
-
-	// Video path from public folder
-	const backgroundVideo = `${process.env.PUBLIC_URL}/video/12595751_2560_1440_30fps.mp4`;
-	const backgroundVideoPoster = `${process.env.PUBLIC_URL}/bg2.png`;
-
-	// Debug video paths
-	useEffect(() => {
-
-	}, [backgroundVideo, backgroundVideoPoster]);
-
-	// Execute home_page_mount rules when component mounts
-	useEffect(() => {
-		const executeRules = async () => {
-			setRulesLoading(true);
-			setRulesMessages([]); // Clear previous messages
-
-			try {
-
-				// Use the new helper function for simplified execution
-				const result = await rulesEngineHelpers.executeHomePage(
-					null,
-					rulesEngineService
-				);
-
-				if (result.success && result.messages?.processed?.length > 0) {
-					// Extract processed display messages for home page (filter out acknowledgments)
-					const displayMessages = result.messages.processed.filter(
-						(msg) =>
-							!msg.isAcknowledgment &&
-							msg.display_type !== "modal" &&
-							msg.parsed?.displayType !== "modal"
-					);
-					setRulesMessages(displayMessages);
-				}
-
-				// Handle any processing errors
-				if (result.errors && result.errors.length > 0) {
-					console.error("🚨 Rules processing errors:", result.errors);
-					if (process.env.NODE_ENV === "development") {
-						setError(`Development Error: ${result.errors.join(", ")}`);
-					}
-				}
-			} catch (err) {
-				console.error("Error executing home_page_mount rules:", err);
-
-				// Handle schema validation errors specifically
-				if (err.name === "SchemaValidationError") {
-					console.error(
-						"🚨 Schema validation failed for rules engine:",
-						err.details
-					);
-					console.error("🔍 Schema errors:", err.schemaErrors);
-					// For development, show schema validation errors to help debugging
-					if (process.env.NODE_ENV === "development") {
-						setError(
-							`Development Error: Schema validation failed - ${err.details}`
-						);
-					}
-				}
-				// Don't show other rule engine errors to user - shouldn't block home page
-			} finally {
-				setRulesLoading(false);
-			}
-		};
-
-		executeRules();
-	}, []); // Empty dependency array since this should run once on mount
-
-	// Handle search results from SearchBox
-	const handleSearchResults = (results) => {
-		setSearchResults(results);
-		setError(null);
-	};
-
-	// Handle "Show Matching Products" button click
-	// Redux state and URL sync middleware handle filters automatically
-	const handleShowMatchingProducts = () => {
-		navigate('/products');
-	};
-
-	return (
-		<Container
-			maxWidth={true}
-			className="hero-container"
-			disableGutters={true}>
-			<Row style={{ height: "100%" }}>
-				<Col
-					className="text-center"
-					style={{
-						position: "relative",
-						overflow: "hidden",
-						height: "100%",
-					}}>
-					{/* Background Video */}
-					<video
-						autoPlay
-						loop
-						muted
-						playsInline
-						poster={backgroundVideoPoster}							
-						style={{
-							position: "absolute",
-							top: 0,
-							left: 0,
-							width: "100%",
-							height: "100%",
-							objectFit: "cover",
-							zIndex: 0,
-						}}>
-						<source src={backgroundVideo} type="video/mp4" />
-					</video>
-
-					{/* Grey Overlay */}
-					<div
-						style={{
-							position: "absolute",
-							top: 0,
-							left: 0,
-							width: "100%",
-							height: "100%",
-							backgroundColor: "rgba(0, 0, 0, 0.75)",
-							zIndex: 1,
-						}}
-					/>
-
-					{/* Content */}
-					<Container className="hero-content d-flex flex-column flex-wrap justify-content-center align-items-center">
-						<Grid container spacing={2}>
-							<Grid size={{ xs: 12, md: 12, lg: 6 }}>
-								<Box
-									sx={{
-										display: "flex",
-										flexDirection: "column",
-										alignItems: "start",
-									}}>
-									<Typography
-										variant="BPP"
-										color={theme.palette.md3.surfaceVariant}>
-										BPP
-									</Typography>
-									<Typography
-										variant="Acted"
-										color={theme.palette.md3.surfaceVariant}
-										className="m-top__xs">
-										Actuarial Education
-									</Typography>
-								</Box>
-								<Divider />
-								<Typography
-									variant="h3"
-									align="start"
-									color={theme.palette.md3.surfaceVariant}>
-									Online Store
-								</Typography>
-							</Grid>
-							<Grid size={{ xs: 12, md: 12, lg: 6 }}>
-								<Container
-									style={{ maxWidth: "600px", margin: "0 auto" }}
-									className="m-top__xl">
-									<SearchBox										
-										onSearchResults={handleSearchResults}
-										onShowMatchingProducts={
-											handleShowMatchingProducts
-										}
-										autoFocus={false}
-									/>
-								</Container>
-							</Grid>
-						</Grid>
-					</Container>
-				</Col>
-			</Row>
-
-			{/* Rules Engine Messages Section (Holiday Messages, etc.) */}
-			<Container maxWidth="xl" className="mt-4">
-				{rulesLoading && (
-					<Alert variant="info" className="text-center">
-						<i className="bi bi-hourglass-split me-2"></i>
-						Checking for important notices...
-					</Alert>
-				)}
-
-				{!rulesLoading &&
-					rulesMessages.map((message, index) => {
-						// Use the parsed content from the new utilities
-						const parsed = message.parsed || message;
-						const variant =
-							parsed.variant === "warning"
-								? "warning"
-								: parsed.variant === "error"
-								? "danger"
-								: parsed.variant === "info"
-								? "info"
-								: "primary";
-
-						return (
-							<Alert
-								key={`alert-${message.template_id || index}`}
-								variant={variant}
-								className="mb-3"
-								data-testid="holiday-message"
-								dismissible={parsed.dismissible || false}>
-								<Alert.Heading>
-									{parsed.icon && (
-										<i className={`bi bi-${parsed.icon} me-2`}></i>
-									)}
-									{parsed.title || "Notice"}
-								</Alert.Heading>
-								<div
-									className="mb-0"
-									dangerouslySetInnerHTML={{
-										__html: parsed.message || "No message content",
-									}}
-								/>
-							</Alert>
-						);
-					})}
-			</Container>
-
 			{/* Search Results Section */}
 			<Container disableGutters={true} maxWidth="xl">
 				<SearchResults
@@ -576,7 +257,6 @@
 			</Container>
 		</Container>
 	);
->>>>>>> 55618ab1
 };
 
 export default Home;