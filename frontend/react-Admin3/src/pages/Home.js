--- conflicted
+++ resolved
@@ -23,33 +23,6 @@
 	const [loading, setLoading] = useState(false);
 	const [error, setError] = useState(null);
 
-<<<<<<< HEAD
-	// Evaluate rules on component mount
-	useEffect(() => {
-		const evaluateHomePageRules = async () => {
-			try {
-				setRulesLoading(true);
-				const currentDate = new Date().toISOString().split('T')[0];
-				
-				const result = await rulesEngineService.evaluateRulesAtEntryPoint('home_page_mount', {
-					current_date: currentDate,
-					user_location: 'home_page'
-				});
-				
-				if (result.success && result.messages) {
-					// Filter for display messages only - BUT let's also show 'message' type
-					const displayMessages = result.messages.filter(msg => 
-						msg.type === 'display' || msg.type === 'message'
-					);
-					setRuleMessages(displayMessages);
-				}
-			} catch (error) {
-				console.error('Error evaluating home page rules:', error);
-			} finally {
-				setRulesLoading(false);
-			}
-		};
-=======
 	// Use Rules Engine Hook with debugging - memoize context to prevent infinite loops
 	const homePageContext = useMemo(() => ({
 		current_date: new Date().toISOString().split('T')[0],
@@ -63,7 +36,6 @@
 		hasMessages,
 		rulesCount 
 	} = useHomePageRules(homePageContext);
->>>>>>> 0a45fba0
 
 	// Extract messages from rules result
 	const ruleMessages = rulesResult?.messages?.filter(msg => 
@@ -214,12 +186,6 @@
 				</Col>
 			</Row>
 
-<<<<<<< HEAD
-			{/* Rules Engine Messages - Below Hero, Above Search Results */}
-			
-			{/* FORCE SHOW MESSAGES FOR DEBUGGING */}
-			{ruleMessages.length > 0 ? (
-=======
 			{/* Rules Engine Debug Info */}
 			<Container maxWidth="xl" className="my-2">
 				<div style={{ 
@@ -241,7 +207,6 @@
 
 			{/* Rules Engine Messages */}
 			{ruleMessages.length > 0 && (
->>>>>>> 0a45fba0
 				<Container maxWidth="xl" className="my-4">
 					<Row>
 						<Col>							
