--- conflicted
+++ resolved
@@ -612,7 +612,17 @@
 					<VATToggle />
 				</div>
 			</header>
-
+			{/* Rules Engine Debug Panel */}
+					<div style={{ 
+						padding: '10px', 
+						backgroundColor: '#f8f9fa', 
+						border: '1px solid #dee2e6', 
+						borderRadius: '4px',
+						fontSize: '12px',
+						color: '#495057',
+						marginBottom: '10px'
+					}}>
+						<strong>🔧 Rules Engine D
 			{/* Filter Debugger - Development Only - Collapsible */}
 			{process.env.NODE_ENV === "development" && (
 				<div className="filter-debugger-container d-none">
@@ -699,7 +709,6 @@
 				{/* Main content area */}
 				<main className="flex-grow-1 main-content-area">
 					
-<<<<<<< HEAD
 					{/* Active Filters Display */}
 					{getActiveFilters.length > 0 && !isSearchMode && (
 						<div className="mb-4">
@@ -763,24 +772,6 @@
 							</Box>
 						</div>
 					)}
-=======
-					{/* Rules Engine Debug Panel */}
-					<div style={{ 
-						padding: '10px', 
-						backgroundColor: '#f8f9fa', 
-						border: '1px solid #dee2e6', 
-						borderRadius: '4px',
-						fontSize: '12px',
-						color: '#495057',
-						marginBottom: '10px'
-					}}>
-						<strong>🔧 Rules Engine Debug:</strong> Entry Point: product_list_mount | 
-						Rules Fetched: {productListRulesCount || 0} | 
-						Loading: {productListRulesLoading ? 'Yes' : 'No'} | 
-						Search Mode: {isSearchMode ? 'Yes' : 'No'} | 
-						Total Products: {totalProducts}
-					</div>
->>>>>>> 0a45fba0
 
 					{/* Search Results Header */}
 					{isSearchMode && (
