"""
Optimized Search Service for Phase 3 Database Performance Optimization
Provides optimized database queries for filtering operations with proper indexing support.
"""

import logging
import time
from django.db.models import Q, Count, Prefetch
from django.core.cache import cache
from django.conf import settings
from exam_sessions_subjects_products.models import ExamSessionSubjectProduct, ExamSessionSubjectBundle
from exam_sessions_subjects_products.serializers import ProductListSerializer
from products.serializers import ExamSessionSubjectBundleSerializer
from products.models.filter_system import FilterConfiguration, FilterGroup

logger = logging.getLogger('optimized_search')


class OptimizedSearchService:
    """
    Service for optimized product search with performance monitoring.
    """
    
    def __init__(self):
        self.cache_timeout = getattr(settings, 'SEARCH_CACHE_TIMEOUT', 300)  # 5 minutes
        self.enable_query_logging = getattr(settings, 'ENABLE_SEARCH_QUERY_LOGGING', True)
    
    def search_products(self, search_query=None, filters=None, navbar_filters=None, pagination=None, options=None):
        """
        Optimized product search with proper index usage and caching.

        Args:
            search_query (str): Search query for fuzzy matching
            filters (dict): Filter criteria
            navbar_filters (dict): Navbar-style filters
            pagination (dict): Pagination parameters
            options (dict): Additional options

        Returns:
            dict: Search results with products, counts, and pagination
        """
        start_time = time.time()

        # Set defaults
        search_query = (search_query or '').strip()
        filters = filters or {}
        navbar_filters = navbar_filters or {}
        pagination = pagination or {'page': 1, 'page_size': 20}
        options = options or {}

        # Debug logging for products filter
        logger.info(f"[SEARCH] Received filters: {filters}")
        logger.info(f"[SEARCH] Products filter: {filters.get('products', 'NOT SET')}")
        
        page = pagination.get('page', 1)
        page_size = pagination.get('page_size', 20)
        
        # Build cache key (include search query)
        cache_key = self._build_cache_key(filters, page, page_size, options, search_query)

        # Try cache first
        cached_result = cache.get(cache_key)
        if cached_result and not settings.DEBUG:
            self._log_performance('CACHED', filters, time.time() - start_time, 0)
            return cached_result

        # If search query is present, use fuzzy search for scoring and sorting
        use_fuzzy_search = bool(search_query and len(search_query) >= 2)
        fuzzy_essp_ids = []

        if use_fuzzy_search:
            # Use FuzzySearchService to get relevance-scored results
            from .fuzzy_search_service import FuzzySearchService
            fuzzy_service = FuzzySearchService(min_score=60)
            fuzzy_results = fuzzy_service.search_products(search_query, limit=1000)  # Get all matches

            # Extract ESSP IDs from fuzzy search results (already sorted by relevance)
            fuzzy_essp_ids = [product.id for product in fuzzy_results['products']]

            logger.info(f'🔍 [FUZZY-SEARCH] Query: "{search_query}" found {len(fuzzy_essp_ids)} matches')

        # Build optimized querysets (base, unfiltered) for both products and bundles
        base_queryset = self._build_optimized_queryset(use_fuzzy_sorting=use_fuzzy_search)
        base_bundles_queryset = self._build_bundle_queryset()

        # If using fuzzy search, filter base queryset to matched ESSPs
        if use_fuzzy_search and fuzzy_essp_ids:
            # Preserve fuzzy search ordering by using Case/When
            from django.db.models import Case, When, IntegerField
            preserved_order = Case(*[When(id=pk, then=pos) for pos, pk in enumerate(fuzzy_essp_ids)], output_field=IntegerField())
            base_queryset = base_queryset.filter(id__in=fuzzy_essp_ids).order_by(preserved_order)

        # Create filtered querysets for products and bundles (separate from base for disjunctive faceting)
        filtered_queryset = base_queryset
        filtered_bundles_queryset = base_bundles_queryset
<<<<<<< HEAD

        # Check if 'Bundle' category filter is active (exclusive filter)
        bundle_filter_active = 'Bundle' in filters.get('categories', [])

        if bundle_filter_active:
            # If bundle filter is active, only return bundles (no products)
            filtered_queryset = filtered_queryset.none()
            logger.info('🔍 [BUNDLES] Bundle category filter active - excluding products')
        else:
            # Apply filters to get matching products
            if filters:
                filtered_queryset = self._apply_optimized_filters(filtered_queryset, filters)

            # Apply navbar filters (for navigation dropdown compatibility)
            if navbar_filters:
                filtered_queryset = self._apply_navbar_filters(filtered_queryset, navbar_filters)

        # Apply subject filters to bundles
        if filters:
            filtered_bundles_queryset = self._apply_bundle_filters(filtered_bundles_queryset, filters)

        # Get counts for pagination (from filtered querysets)
        products_count = filtered_queryset.count()
        bundles_count = filtered_bundles_queryset.count()
        total_count = products_count + bundles_count

        # Serialize products
        serializer = ProductListSerializer(filtered_queryset, many=True)
        products_data = list(serializer.data)

        # Serialize bundles and transform to match product structure
        bundles_serializer = ExamSessionSubjectBundleSerializer(filtered_bundles_queryset, many=True)
        bundles_data = []
        for bundle_data in bundles_serializer.data:
            transformed_bundle = {
                **bundle_data,
                'item_type': 'bundle',
                'is_bundle': True,
                'type': 'Bundle',
                'bundle_type': 'exam_session',
                'product_name': bundle_data.get('bundle_name'),
                'shortname': bundle_data.get('bundle_name'),
                'fullname': bundle_data.get('bundle_description', bundle_data.get('bundle_name')),
                'description': bundle_data.get('bundle_description'),
                'code': bundle_data.get('subject_code'),
            }
            bundles_data.append(transformed_bundle)

=======

        # When search query exists, only include bundles if query is relevant to bundles
        # This prevents bundles from appearing in unrelated searches (e.g., "marking voucher")
        should_include_bundles = True
        if search_query and len(search_query) >= 2:
            search_lower = search_query.lower()
            bundle_keywords = ['bundle', 'package', 'combo', 'set']
            # Only include bundles if search query contains bundle-related keywords
            if not any(keyword in search_lower for keyword in bundle_keywords):
                should_include_bundles = False
                logger.info(f'🔍 [BUNDLES] Excluding bundles from search query "{search_query}" (no bundle keywords)')

        # Check if 'Bundle' category filter is active (exclusive filter)
        bundle_filter_active = 'Bundle' in filters.get('categories', [])

        if bundle_filter_active:
            # If bundle filter is active, only return bundles (no products)
            filtered_queryset = filtered_queryset.none()
            logger.info('🔍 [BUNDLES] Bundle category filter active - excluding products')
        else:
            # Apply filters to get matching products
            if filters:
                filtered_queryset = self._apply_optimized_filters(filtered_queryset, filters)

            # Apply navbar filters (for navigation dropdown compatibility)
            if navbar_filters:
                filtered_queryset = self._apply_navbar_filters(filtered_queryset, navbar_filters)

        # Apply subject filters to bundles (only if bundles should be included)
        if not should_include_bundles:
            # Exclude all bundles when search query doesn't match bundle keywords
            filtered_bundles_queryset = filtered_bundles_queryset.none()
        elif filters:
            filtered_bundles_queryset = self._apply_bundle_filters(filtered_bundles_queryset, filters)

        # Get counts for pagination (from filtered querysets)
        products_count = filtered_queryset.count()
        bundles_count = filtered_bundles_queryset.count()
        total_count = products_count + bundles_count

        # Serialize products
        serializer = ProductListSerializer(filtered_queryset, many=True)
        products_data = list(serializer.data)

        # Serialize bundles and transform to match product structure
        bundles_serializer = ExamSessionSubjectBundleSerializer(filtered_bundles_queryset, many=True)
        bundles_data = []
        for bundle_data in bundles_serializer.data:
            transformed_bundle = {
                **bundle_data,
                'item_type': 'bundle',
                'is_bundle': True,
                'type': 'Bundle',
                'bundle_type': 'exam_session',
                'product_name': bundle_data.get('bundle_name'),
                'shortname': bundle_data.get('bundle_name'),
                'fullname': bundle_data.get('bundle_description', bundle_data.get('bundle_name')),
                'description': bundle_data.get('bundle_description'),
                'code': bundle_data.get('subject_code'),
            }
            bundles_data.append(transformed_bundle)

>>>>>>> afec1fd7
        # Combine bundles and products
        all_items = bundles_data + products_data

        # Sort combined results by subject code (bundles have 'code', products have 'subject_code')
        all_items.sort(key=lambda x: x.get('code') or x.get('subject_code', ''))

        # Apply pagination to combined results
        start_idx = (page - 1) * page_size
        end_idx = start_idx + page_size
        paginated_items = all_items[start_idx:end_idx]
<<<<<<< HEAD

        # Use paginated items as products_data
        products_data = paginated_items

        logger.info(f'🔍 [BUNDLES] Included {len(bundles_data)} bundles, {len(products_data) - len(bundles_data)} products')

        # Check if marking vouchers should be included
        marking_vouchers_data = self._fetch_marking_vouchers(search_query, filters)

=======

        # Use paginated items as products_data
        products_data = paginated_items

        logger.info(f'🔍 [BUNDLES] Included {len(bundles_data)} bundles, {len(products_data) - len(bundles_data)} products')

        # Check if marking vouchers should be included
        marking_vouchers_data = self._fetch_marking_vouchers(search_query, filters, navbar_filters)

>>>>>>> afec1fd7
        # Combine products with marking vouchers
        if marking_vouchers_data:
            products_data = list(products_data) + marking_vouchers_data
            total_count += len(marking_vouchers_data)
            logger.info(f'🔍 [MARKING-VOUCHERS] Added {len(marking_vouchers_data)} vouchers to results')

        # Generate filter counts using BASE querysets (disjunctive faceting)
        # This ensures all filter options remain visible even when filters are applied
        # Pass both product and bundle querysets for accurate counts
        filter_counts = self._generate_optimized_filter_counts(filters, base_queryset, base_bundles_queryset)

        # Build response
        result = {
            'products': products_data,
            'filter_counts': filter_counts,
            'pagination': {
                'page': page,
                'page_size': page_size,
                'total_count': total_count,
                'has_next': end_idx < total_count,
                'has_previous': page > 1,
                'total_pages': (total_count + page_size - 1) // page_size
            },
            'performance': {
                'duration': time.time() - start_time,
                'cached': False
            }
        }

        # Cache the result
        cache.set(cache_key, result, self.cache_timeout)

        # Log performance
        self._log_performance('EXECUTED', filters, result['performance']['duration'], len(products_data))

        return result
    
    def _build_optimized_queryset(self, use_fuzzy_sorting=False):
        """
        Build optimized queryset with proper select_related and prefetch_related.
        Uses database indexes created in Phase 3 migration.

        Args:
            use_fuzzy_sorting (bool): If True, skip ordering (fuzzy search will handle it)
        """
        queryset = ExamSessionSubjectProduct.objects.select_related(
            'exam_session_subject__subject',  # Index: idx_exam_session_subjects_lookup
            'exam_session_subject__exam_session',
            'product'  # Index: idx_essp_product
        ).prefetch_related(
            Prefetch(
                'variations__product_product_variation__product_variation',
                # Uses index: idx_esspv_filtering
            ),
            Prefetch(
                'variations__prices',
                # Uses index: idx_prices_variation_type
            )
        )

        # Only apply default sorting if not using fuzzy search (fuzzy search provides its own ordering)
        if not use_fuzzy_sorting:
            queryset = queryset.order_by('exam_session_subject__subject__code', 'product__shortname')

        return queryset

    def _build_bundle_queryset(self):
        """
        Build optimized queryset for bundles with proper relationships.
        Matches the pattern used in list_products endpoint.
        """
        queryset = ExamSessionSubjectBundle.objects.filter(is_active=True).select_related(
            'bundle__subject',
            'exam_session_subject__exam_session',
            'exam_session_subject__subject'
        ).prefetch_related(
            'bundle_products__exam_session_subject_product_variation__product_product_variation__product',
            'bundle_products__exam_session_subject_product_variation__product_product_variation__product_variation'
        ).order_by('exam_session_subject__subject__code', 'bundle__bundle_name')

        return queryset

    def _apply_optimized_filters(self, queryset, filters):
        """
        Apply filters using optimized queries that leverage database indexes.
        """
        q_filter = Q()
        
        # Subject filter - uses idx_exam_session_subjects_lookup and idx_subjects_code
        if filters.get('subjects'):
            subject_q = Q()
            subject_values = filters['subjects']
            
            # Separate IDs and codes for optimized lookups
            subject_ids = [v for v in subject_values if isinstance(v, int) or (isinstance(v, str) and v.isdigit())]
            subject_codes = [v for v in subject_values if isinstance(v, str) and not v.isdigit()]
            
            if subject_ids:
                subject_q |= Q(exam_session_subject__subject__id__in=subject_ids)
            if subject_codes:
                subject_q |= Q(exam_session_subject__subject__code__in=subject_codes)
            
            if subject_q:
                q_filter &= subject_q
        
        # Category filter - uses database relationships through FilterGroup
        if filters.get('categories'):
            category_q = Q()
            for category_name in filters['categories']:
                # Find FilterGroup by name and filter products that belong to that group
                category_q |= Q(product__groups__name__iexact=category_name)
            
            if category_q:
                q_filter &= category_q
        
        # Product type filter - uses database relationships through FilterGroup  
        if filters.get('product_types'):
            product_type_q = Q()
            for product_type_name in filters['product_types']:
                # Find FilterGroup by name and filter products that belong to that group
                product_type_q |= Q(product__groups__name__iexact=product_type_name)
            
            if product_type_q:
                q_filter &= product_type_q
        
        # Product filters - separate ESSP IDs (from fuzzy search) vs Product IDs (from navbar)
        # ESSP IDs: Filter by ExamSessionSubjectProduct.id (specific instances like CS1 Core Reading)
        if filters.get('essp_ids'):
            logger.info(f'🔍 [SEARCH-DEBUG] ESSP IDs filter received: {filters["essp_ids"]}')
            essp_id_q = Q(id__in=filters['essp_ids'])
            q_filter &= essp_id_q

        # Product IDs: Filter by Product.id (all instances like CB1 Core Reading, CB2 Core Reading, etc.)
        if filters.get('product_ids'):
            logger.info(f'🔍 [SEARCH-DEBUG] Product IDs filter received: {filters["product_ids"]}')
            product_id_q = Q(product__id__in=filters['product_ids'])
            q_filter &= product_id_q

        # Legacy 'products' filter - for backward compatibility (product names)
        if filters.get('products'):
            logger.info(f'🔍 [SEARCH-DEBUG] Products filter (legacy) received: {filters["products"]}')
            product_q = Q()
            for product in filters['products']:
                # Try numeric first (check both ESSP and Product ID for compatibility)
                try:
                    numeric_id = int(product)
                    logger.info(f'🔍 [SEARCH-DEBUG] Legacy numeric ID: {numeric_id} (checking both ESSP and Product)')
                    product_q |= Q(id=numeric_id) | Q(product__id=numeric_id)
                except (ValueError, TypeError):
                    # String: filter by product name
                    logger.info(f'🔍 [SEARCH-DEBUG] Filtering by product name: {product}')
                    product_q |= Q(product__fullname__icontains=product)

            if product_q:
                q_filter &= product_q
        
        # Mode of delivery filter - uses variation indexes
        if filters.get('modes_of_delivery'):
            mode_q = Q()
            for mode in filters['modes_of_delivery']:
                # Uses idx_esspv_filtering and related variation indexes
                mode_q |= Q(variations__product_product_variation__product_variation__name__icontains=mode)
            
            if mode_q:
                q_filter &= mode_q
        
        if q_filter:
            queryset = queryset.filter(q_filter).distinct()
            logger.info(f'🔍 [SEARCH-DEBUG] Filtered queryset count: {queryset.count()}')

        return queryset
    
    def _apply_navbar_filters(self, queryset, navbar_filters):
        """
        Apply navbar-style filters for navigation dropdown compatibility.
        These filters use the same logic as the main list() method.
        """
        # Apply tutorial_format filter (expects code like 'live_online' not name)
        if 'tutorial_format' in navbar_filters:
            try:
                from products.models.filter_system import FilterGroup
                # Look up by code instead of name
                format_group = FilterGroup.objects.get(code=navbar_filters['tutorial_format'])
                queryset = queryset.filter(product__groups=format_group)
            except FilterGroup.DoesNotExist:
                logger.warning(f'🔍 [NAVBAR-FILTERS] Tutorial format group with code "{navbar_filters["tutorial_format"]}" not found')
                queryset = queryset.none()
        
        # Apply group filter (expects code for consistency)
        if 'group' in navbar_filters:
            try:
                from products.models.filter_system import FilterGroup
                # First try by code, then fall back to name for backward compatibility
                try:
                    group = FilterGroup.objects.get(code=navbar_filters['group'])
                except FilterGroup.DoesNotExist:
                    # Fall back to name for backward compatibility
                    group = FilterGroup.objects.get(name=navbar_filters['group'])
                queryset = queryset.filter(product__groups=group)
            except FilterGroup.DoesNotExist:
                logger.warning(f'🔍 [NAVBAR-FILTERS] Filter group "{navbar_filters["group"]}" not found by code or name')
                queryset = queryset.none()
        
        # Apply tutorial filter (special logic for Tutorial group excluding Online Classroom)
        if 'tutorial' in navbar_filters:
            try:
                from products.models.filter_system import FilterGroup
                tutorial_group = FilterGroup.objects.get(name='Tutorial')
                online_classroom_group = FilterGroup.objects.get(name='Online Classroom')
                queryset = queryset.filter(
                    product__groups=tutorial_group
                ).exclude(
                    product__groups=online_classroom_group
                ).distinct()
            except FilterGroup.DoesNotExist as e:
                logger.warning(f'🔍 [NAVBAR-FILTERS] Tutorial group not found: {e}')
                queryset = queryset.none()
        
        # Apply variation filter
        if 'variation' in navbar_filters:
            try:
                variation_id = int(navbar_filters['variation'])
                queryset = queryset.filter(variations__id=variation_id)
            except (ValueError, TypeError):
                logger.warning(f'🔍 [NAVBAR-FILTERS] Invalid variation ID: {navbar_filters["variation"]}')
                queryset = queryset.none()
        
        # Apply distance_learning filter
        if 'distance_learning' in navbar_filters:
            try:
                from products.models.filter_system import FilterGroup
                distance_learning_group = FilterGroup.objects.get(name='Material')
                queryset = queryset.filter(product__groups=distance_learning_group)
            except FilterGroup.DoesNotExist:
                logger.warning(f'🔍 [NAVBAR-FILTERS] Material group not found for distance learning filter')
                queryset = queryset.none()
        
        # Apply product filter (specific product by ID - for tutorial location navigation)
        if 'product' in navbar_filters:
            try:
                product_id = int(navbar_filters['product'])
                queryset = queryset.filter(product__id=product_id)
            except (ValueError, TypeError):
                logger.warning(f'🔍 [NAVBAR-FILTERS] Invalid product ID: {navbar_filters["product"]}')
                queryset = queryset.none()
        
        return queryset.distinct()

    def _apply_bundle_filters(self, queryset, filters):
        """
        Apply filters to bundle queryset (bundles only support subject filtering).
        """
        q_filter = Q()

        # Subject filter for bundles
        if filters.get('subjects'):
            subject_q = Q()
            subject_values = filters['subjects']

            # Separate IDs and codes for optimized lookups
            subject_ids = [v for v in subject_values if isinstance(v, int) or (isinstance(v, str) and v.isdigit())]
            subject_codes = [v for v in subject_values if isinstance(v, str) and not v.isdigit()]

            if subject_ids:
                subject_q |= Q(exam_session_subject__subject__id__in=subject_ids)
            if subject_codes:
                subject_q |= Q(exam_session_subject__subject__code__in=subject_codes)

            if subject_q:
                q_filter &= subject_q

        if q_filter:
            queryset = queryset.filter(q_filter).distinct()

        return queryset

<<<<<<< HEAD
    def _fetch_marking_vouchers(self, search_query, filters):
=======
    def _fetch_marking_vouchers(self, search_query, filters, navbar_filters=None):
>>>>>>> afec1fd7
        """
        Fetch marking vouchers when appropriate filters are applied or search query matches.

        Args:
            search_query (str): Search query string
            filters (dict): Applied filters
<<<<<<< HEAD
=======
            navbar_filters (dict): Navbar-style filters (for navigation compatibility)
>>>>>>> afec1fd7

        Returns:
            list: List of marking voucher data formatted to match ProductListSerializer structure
        """
        try:
            from marking_vouchers.models import MarkingVoucher

            # Determine if marking vouchers should be included
            should_include = False

<<<<<<< HEAD
=======
            navbar_filters = navbar_filters or {}

            # Check if navbar filter includes group='8' (Marking Vouchers navigation)
            if navbar_filters.get('group') == '8':
                should_include = True
                logger.info('🔍 [MARKING-VOUCHERS] Including vouchers due to navbar group=8 filter')

            # Check if product_types filter includes '8' (Marking Vouchers from Redux)
            if filters.get('product_types'):
                # Check for both string '8' and integer 8
                if '8' in filters['product_types'] or 8 in filters['product_types']:
                    should_include = True
                    logger.info('🔍 [MARKING-VOUCHERS] Including vouchers due to product_types=8 filter')
                # Also check for 'marking' keyword in product_types
                marking_types = [str(pt).lower() for pt in filters['product_types']]
                if any('marking' in pt for pt in marking_types):
                    should_include = True
                    logger.info('🔍 [MARKING-VOUCHERS] Including vouchers due to product_types keyword filter')

>>>>>>> afec1fd7
            # Check if filters include "Marking" or "Marking Vouchers"
            if filters.get('categories'):
                marking_filters = [cat.lower() for cat in filters['categories']]
                if any('marking' in cat for cat in marking_filters):
                    should_include = True
                    logger.info('🔍 [MARKING-VOUCHERS] Including vouchers due to category filter')

<<<<<<< HEAD
            if filters.get('product_types'):
                marking_types = [pt.lower() for pt in filters['product_types']]
                if any('marking' in pt for pt in marking_types):
                    should_include = True
                    logger.info('🔍 [MARKING-VOUCHERS] Including vouchers due to product_types filter')

=======
>>>>>>> afec1fd7
            # Check if search query matches vouchers
            if search_query and len(search_query) >= 2:
                # Search in voucher names, descriptions, or codes
                voucher_matches = MarkingVoucher.objects.filter(
                    Q(name__icontains=search_query) |
                    Q(description__icontains=search_query) |
                    Q(code__icontains=search_query),
                    is_active=True
                )
                if voucher_matches.exists():
                    should_include = True
                    logger.info(f'🔍 [MARKING-VOUCHERS] Including vouchers due to search query "{search_query}"')

            if not should_include:
                return []

            # Fetch active marking vouchers
            vouchers = MarkingVoucher.objects.filter(is_active=True)

            # Apply search filter if present
            if search_query and len(search_query) >= 2:
                vouchers = vouchers.filter(
                    Q(name__icontains=search_query) |
                    Q(description__icontains=search_query) |
                    Q(code__icontains=search_query)
                )

            # Format vouchers to match ProductListSerializer structure
            vouchers_data = []
            for voucher in vouchers:
                voucher_data = {
                    'id': f'voucher-{voucher.id}',  # Unique ID to avoid conflicts
                    'essp_id': f'voucher-{voucher.id}',
                    'type': 'MarkingVoucher',  # Critical: This triggers MarkingVoucherProductCard
                    'product_id': voucher.id,
                    'product_code': voucher.code,
                    'product_name': voucher.name,
                    'product_short_name': voucher.name,
                    'product_description': voucher.description or '',
                    'buy_both': False,
                    'subject_id': None,
                    'subject_code': None,
                    'subject_description': None,
                    'exam_session_code': None,
                    'exam_session_id': None,
                    # Pass voucher-specific fields that MarkingVoucherProductCard expects
                    'code': voucher.code,
                    'name': voucher.name,
                    'description': voucher.description,
                    'price': str(voucher.price),
                    'is_active': voucher.is_active,
                    'expiry_date': voucher.expiry_date.isoformat() if voucher.expiry_date else None,
                    'is_available': voucher.is_available,
                    'variations': [{
                        'id': f'voucher-var-{voucher.id}',
                        'variation_type': 'Marking Voucher',
                        'name': 'Marking Voucher',
                        'description': voucher.description or '',
                        'description_short': 'Marking Voucher',
                        'prices': [{
                            'id': f'voucher-price-{voucher.id}',
                            'price_type': 'standard',
                            'amount': str(voucher.price),
                            'currency': 'GBP'
                        }]
                    }]
                }
                vouchers_data.append(voucher_data)

            logger.info(f'🔍 [MARKING-VOUCHERS] Fetched {len(vouchers_data)} marking vouchers')
            return vouchers_data

        except Exception as e:
            logger.error(f'🔍 [MARKING-VOUCHERS] Error fetching vouchers: {str(e)}')
            import traceback
            logger.error(f'🔍 [MARKING-VOUCHERS] Traceback: {traceback.format_exc()}')
            return []

    def _generate_optimized_filter_counts(self, applied_filters, base_queryset, base_bundles_queryset=None):
        """
        Generate disjunctive facet counts using the FilterConfiguration system.
        Reads from acted_filter_configuration to get dynamic filter options.
        Includes bundle counts when base_bundles_queryset is provided.
        """
        filter_counts = {
            'subjects': {},
            'categories': {},
            'product_types': {},
            'products': {},
            'modes_of_delivery': {}
        }

        try:
            # Get active filter configurations from database
            active_configs = FilterConfiguration.objects.filter(is_active=True)

            for config in active_configs:

                if config.filter_type == 'subject':
                    # Subject filter - get subjects from products
                    subject_counts = base_queryset.values(
                        'exam_session_subject__subject__code'
                    ).annotate(count=Count('id')).order_by('-count')

                    for item in subject_counts:
                        code = item['exam_session_subject__subject__code']
                        count = item['count']
                        if code and count > 0:
                            filter_counts['subjects'][code] = {
                                'count': count,
                                'name': code  # Subject codes are already human-readable
                            }

                    # Add bundle counts to subject filter
                    if base_bundles_queryset is not None:
                        bundle_subject_counts = base_bundles_queryset.values(
                            'exam_session_subject__subject__code'
                        ).annotate(count=Count('id'))

                        for item in bundle_subject_counts:
                            code = item['exam_session_subject__subject__code']
                            bundle_count = item['count']
                            if code and bundle_count > 0:
                                if code in filter_counts['subjects']:
                                    filter_counts['subjects'][code]['count'] += bundle_count
                                else:
                                    filter_counts['subjects'][code] = {
                                        'count': bundle_count,
                                        'name': code
                                    }
                
                elif config.filter_type == 'filter_group':
                    # Get the mapping for this configuration
                    filter_key = self._get_filter_key_for_config(config.name)

                    if filter_key:
                        # Get filter groups associated with this configuration
                        config_groups = config.filterconfigurationgroup_set.filter(
                            filter_group__is_active=True
                        ).select_related('filter_group').order_by('display_order')

                        for config_group in config_groups:
                            group = config_group.filter_group

                            # Calculate count for this filter group
                            count = self._calculate_filter_group_count(base_queryset, config, group)

                            # Add bundle count for Bundle category
                            if group.name == 'Bundle' and base_bundles_queryset is not None:
                                bundle_count = base_bundles_queryset.count()
                                count += bundle_count
                                logger.info(f'🔍 [FILTER-COUNTS] Added {bundle_count} bundles to Bundle category count')

                            if count > 0:
                                filter_counts[filter_key][group.name] = {
                                    'count': count,
                                    'name': group.name,
                                    'display_name': group.name  # Just use the child name, no parent prefix
                                }
            
            # Fallback: If no configurations found, still provide subjects
            if not filter_counts['subjects'] and base_queryset.exists():
                logger.warning("[FILTER-COUNTS] No subject configuration found, using fallback")
                subject_counts = base_queryset.values(
                    'exam_session_subject__subject__code'
                ).annotate(count=Count('id')).order_by('-count')[:20]
                
                for item in subject_counts:
                    code = item['exam_session_subject__subject__code']
                    count = item['count']
                    if code:
                        filter_counts['subjects'][code] = {
                            'count': count,
                            'name': code
                        }
            
        except Exception as e:
            logger.error(f"[FILTER-COUNTS] Error generating filter counts: {str(e)}")
            import traceback
            logger.error(f"[FILTER-COUNTS] Traceback: {traceback.format_exc()}")

        # Add product metadata for filtered products (e.g., tutorial locations)
        if applied_filters.get('products'):
            from products.models import Product

            logger.info(f"[FILTER-COUNTS] Processing products filter: {applied_filters.get('products')}")

            for product_id in applied_filters['products']:
                try:
                    logger.info(f"[FILTER-COUNTS] Looking up Product with id={product_id}")
                    product = Product.objects.filter(id=product_id).first()
                    if product:
                        logger.info(f"[FILTER-COUNTS] Found product: {product.shortname or product.name} (id={product_id})")
                        # Count products that match this specific product ID
                        count = base_queryset.filter(product_id=product_id).count()
                        logger.info(f"[FILTER-COUNTS] Count for product_id={product_id}: {count}")
                        filter_counts['products'][str(product_id)] = {
                            'count': count,
                            'name': product.shortname or product.name,
                            'id': product_id
                        }
                        logger.info(f"[FILTER-COUNTS] Added to filter_counts: {filter_counts['products'][str(product_id)]}")
                    else:
                        logger.warning(f"[FILTER-COUNTS] Product with id={product_id} not found in database")
                except Exception as e:
                    logger.error(f"[FILTER-COUNTS] Error adding product metadata for {product_id}: {str(e)}")
        else:
            logger.info(f"[FILTER-COUNTS] No products filter in applied_filters: {applied_filters.keys()}")

        return filter_counts
    
    def _get_filter_key_for_config(self, config_name):
        """Map filter configuration names to frontend filter keys"""
        mapping = {
            'PRODUCT_CATEGORY': 'categories',
            'PRODUCT_TYPE': 'product_types',
            'DELIVERY_MODE': 'modes_of_delivery',
            'SUBJECT_FILTER': 'subjects',
        }
        return mapping.get(config_name)
    
    def _calculate_filter_group_count(self, base_queryset, config, group):
        """Calculate product count for a specific filter group using proper database relationships"""
        try:
            # Use the proper database relationships through acted_product_productgroup
            # Products are linked to FilterGroups through Product.groups many-to-many relationship
            count = base_queryset.filter(
                product__groups=group
            ).distinct().count()

            return count
                
        except Exception as e:
            logger.warning(f"[FILTER-COUNTS] Error calculating count for {group.name}: {str(e)}")
            import traceback
            logger.warning(f"[FILTER-COUNTS] Traceback: {traceback.format_exc()}")
            return 0
    
    def _build_cache_key(self, filters, page, page_size, options, search_query=''):
        """Build cache key for search results."""
        import hashlib
        import json

        cache_data = {
            'search_query': search_query,
            'filters': filters,
            'page': page,
            'page_size': page_size,
            'options': options,
            'version': '3.1'  # Increment when search logic changes
        }

        cache_string = json.dumps(cache_data, sort_keys=True)
        cache_hash = hashlib.md5(cache_string.encode()).hexdigest()
        return f"optimized_search_{cache_hash}"
    
    def _log_performance(self, operation, filters, duration, result_count):
        """Log performance metrics for monitoring."""
        if self.enable_query_logging:
            if duration > 0.5:
                logger.warning(
                    f"SLOW SEARCH: {duration:.3f}s - "
                    f"Filters: {filters}"
                )


class CacheManager:
    """
    Manages cache invalidation for search results.
    """
    
    @staticmethod
    def invalidate_search_cache():
        """Invalidate all search-related cache keys."""
        # In a production environment, you might want to use cache tagging
        # For now, we'll just clear keys by pattern
        cache.clear()
    
    @staticmethod
    def warm_popular_searches():
        """Pre-warm cache with popular search combinations."""
        search_service = OptimizedSearchService()
        
        popular_combinations = [
            {'subjects': ['CM2']},
            {'subjects': ['SA1']},
            {'subjects': ['CA1']},
            {'subjects': ['CM2'], 'categories': ['Materials']},
            {'categories': ['Tutorial']},
        ]
        
        for filters in popular_combinations:
            try:
                search_service.search_products(filters=filters)
            except Exception as e:
                logger.error(f"Failed to warm cache for {filters}: {str(e)}")


# Service instance
optimized_search_service = OptimizedSearchService()<|MERGE_RESOLUTION|>--- conflicted
+++ resolved
@@ -93,7 +93,17 @@
         # Create filtered querysets for products and bundles (separate from base for disjunctive faceting)
         filtered_queryset = base_queryset
         filtered_bundles_queryset = base_bundles_queryset
-<<<<<<< HEAD
+
+        # When search query exists, only include bundles if query is relevant to bundles
+        # This prevents bundles from appearing in unrelated searches (e.g., "marking voucher")
+        should_include_bundles = True
+        if search_query and len(search_query) >= 2:
+            search_lower = search_query.lower()
+            bundle_keywords = ['bundle', 'package', 'combo', 'set']
+            # Only include bundles if search query contains bundle-related keywords
+            if not any(keyword in search_lower for keyword in bundle_keywords):
+                should_include_bundles = False
+                logger.info(f'🔍 [BUNDLES] Excluding bundles from search query "{search_query}" (no bundle keywords)')
 
         # Check if 'Bundle' category filter is active (exclusive filter)
         bundle_filter_active = 'Bundle' in filters.get('categories', [])
@@ -111,8 +121,11 @@
             if navbar_filters:
                 filtered_queryset = self._apply_navbar_filters(filtered_queryset, navbar_filters)
 
-        # Apply subject filters to bundles
-        if filters:
+        # Apply subject filters to bundles (only if bundles should be included)
+        if not should_include_bundles:
+            # Exclude all bundles when search query doesn't match bundle keywords
+            filtered_bundles_queryset = filtered_bundles_queryset.none()
+        elif filters:
             filtered_bundles_queryset = self._apply_bundle_filters(filtered_bundles_queryset, filters)
 
         # Get counts for pagination (from filtered querysets)
@@ -142,70 +155,6 @@
             }
             bundles_data.append(transformed_bundle)
 
-=======
-
-        # When search query exists, only include bundles if query is relevant to bundles
-        # This prevents bundles from appearing in unrelated searches (e.g., "marking voucher")
-        should_include_bundles = True
-        if search_query and len(search_query) >= 2:
-            search_lower = search_query.lower()
-            bundle_keywords = ['bundle', 'package', 'combo', 'set']
-            # Only include bundles if search query contains bundle-related keywords
-            if not any(keyword in search_lower for keyword in bundle_keywords):
-                should_include_bundles = False
-                logger.info(f'🔍 [BUNDLES] Excluding bundles from search query "{search_query}" (no bundle keywords)')
-
-        # Check if 'Bundle' category filter is active (exclusive filter)
-        bundle_filter_active = 'Bundle' in filters.get('categories', [])
-
-        if bundle_filter_active:
-            # If bundle filter is active, only return bundles (no products)
-            filtered_queryset = filtered_queryset.none()
-            logger.info('🔍 [BUNDLES] Bundle category filter active - excluding products')
-        else:
-            # Apply filters to get matching products
-            if filters:
-                filtered_queryset = self._apply_optimized_filters(filtered_queryset, filters)
-
-            # Apply navbar filters (for navigation dropdown compatibility)
-            if navbar_filters:
-                filtered_queryset = self._apply_navbar_filters(filtered_queryset, navbar_filters)
-
-        # Apply subject filters to bundles (only if bundles should be included)
-        if not should_include_bundles:
-            # Exclude all bundles when search query doesn't match bundle keywords
-            filtered_bundles_queryset = filtered_bundles_queryset.none()
-        elif filters:
-            filtered_bundles_queryset = self._apply_bundle_filters(filtered_bundles_queryset, filters)
-
-        # Get counts for pagination (from filtered querysets)
-        products_count = filtered_queryset.count()
-        bundles_count = filtered_bundles_queryset.count()
-        total_count = products_count + bundles_count
-
-        # Serialize products
-        serializer = ProductListSerializer(filtered_queryset, many=True)
-        products_data = list(serializer.data)
-
-        # Serialize bundles and transform to match product structure
-        bundles_serializer = ExamSessionSubjectBundleSerializer(filtered_bundles_queryset, many=True)
-        bundles_data = []
-        for bundle_data in bundles_serializer.data:
-            transformed_bundle = {
-                **bundle_data,
-                'item_type': 'bundle',
-                'is_bundle': True,
-                'type': 'Bundle',
-                'bundle_type': 'exam_session',
-                'product_name': bundle_data.get('bundle_name'),
-                'shortname': bundle_data.get('bundle_name'),
-                'fullname': bundle_data.get('bundle_description', bundle_data.get('bundle_name')),
-                'description': bundle_data.get('bundle_description'),
-                'code': bundle_data.get('subject_code'),
-            }
-            bundles_data.append(transformed_bundle)
-
->>>>>>> afec1fd7
         # Combine bundles and products
         all_items = bundles_data + products_data
 
@@ -216,7 +165,6 @@
         start_idx = (page - 1) * page_size
         end_idx = start_idx + page_size
         paginated_items = all_items[start_idx:end_idx]
-<<<<<<< HEAD
 
         # Use paginated items as products_data
         products_data = paginated_items
@@ -224,19 +172,8 @@
         logger.info(f'🔍 [BUNDLES] Included {len(bundles_data)} bundles, {len(products_data) - len(bundles_data)} products')
 
         # Check if marking vouchers should be included
-        marking_vouchers_data = self._fetch_marking_vouchers(search_query, filters)
-
-=======
-
-        # Use paginated items as products_data
-        products_data = paginated_items
-
-        logger.info(f'🔍 [BUNDLES] Included {len(bundles_data)} bundles, {len(products_data) - len(bundles_data)} products')
-
-        # Check if marking vouchers should be included
         marking_vouchers_data = self._fetch_marking_vouchers(search_query, filters, navbar_filters)
 
->>>>>>> afec1fd7
         # Combine products with marking vouchers
         if marking_vouchers_data:
             products_data = list(products_data) + marking_vouchers_data
@@ -513,21 +450,14 @@
 
         return queryset
 
-<<<<<<< HEAD
-    def _fetch_marking_vouchers(self, search_query, filters):
-=======
     def _fetch_marking_vouchers(self, search_query, filters, navbar_filters=None):
->>>>>>> afec1fd7
         """
         Fetch marking vouchers when appropriate filters are applied or search query matches.
 
         Args:
             search_query (str): Search query string
             filters (dict): Applied filters
-<<<<<<< HEAD
-=======
             navbar_filters (dict): Navbar-style filters (for navigation compatibility)
->>>>>>> afec1fd7
 
         Returns:
             list: List of marking voucher data formatted to match ProductListSerializer structure
@@ -538,8 +468,6 @@
             # Determine if marking vouchers should be included
             should_include = False
 
-<<<<<<< HEAD
-=======
             navbar_filters = navbar_filters or {}
 
             # Check if navbar filter includes group='8' (Marking Vouchers navigation)
@@ -559,7 +487,6 @@
                     should_include = True
                     logger.info('🔍 [MARKING-VOUCHERS] Including vouchers due to product_types keyword filter')
 
->>>>>>> afec1fd7
             # Check if filters include "Marking" or "Marking Vouchers"
             if filters.get('categories'):
                 marking_filters = [cat.lower() for cat in filters['categories']]
@@ -567,15 +494,6 @@
                     should_include = True
                     logger.info('🔍 [MARKING-VOUCHERS] Including vouchers due to category filter')
 
-<<<<<<< HEAD
-            if filters.get('product_types'):
-                marking_types = [pt.lower() for pt in filters['product_types']]
-                if any('marking' in pt for pt in marking_types):
-                    should_include = True
-                    logger.info('🔍 [MARKING-VOUCHERS] Including vouchers due to product_types filter')
-
-=======
->>>>>>> afec1fd7
             # Check if search query matches vouchers
             if search_query and len(search_query) >= 2:
                 # Search in voucher names, descriptions, or codes
